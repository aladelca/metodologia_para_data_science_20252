import pandas as pd

<<<<<<< HEAD
=======

def calculate_monthly_returns(df: pd.DataFrame) -> pd.DataFrame:
    """
    Calcula los retornos mensuales compuestos a partir
    de datos de precios diarios.
>>>>>>> b71c98c9

def calculate_monthly_returns(df: pd.DataFrame) -> pd.DataFrame:
    """Calcula los retornos mensuales compuestos a partir
    de datos de precios diarios.
    Parámetros:
    df (pd.DataFrame): DataFrame con un índice de tipo DatetimeIndex y una
    columna de 'Close' prices.
    Retorna:pd.DataFrame: DataFrame con los retornos mensuales.
    """
    # 1. Calcular el retorno diario como un porcentaje
    df["Daily_Return"] = df["Close"].pct_change()

    # 2. Calcular los retornos mensuales compuestos
    # Se suma 1 para obtener el factor de crecimiento diario
    # Se agrupa por mes ('M') y se multiplican los factores
    # de crecimiento con .prod()
    # Finalmente, se resta 1 para obtener el retorno porcentual del mes
    # Nota: 'M' está deprecado en pandas; usar 'ME' (month-end)
    monthly_returns = (1 + df["Daily_Return"]).resample("ME").prod() - 1
    # Convertir a DataFrame y renombrar la columna para mayor claridad
    monthly_returns_df = monthly_returns.to_frame(name="Monthly_Return")
    return monthly_returns_df<|MERGE_RESOLUTION|>--- conflicted
+++ resolved
@@ -1,21 +1,17 @@
 import pandas as pd
 
-<<<<<<< HEAD
-=======
 
 def calculate_monthly_returns(df: pd.DataFrame) -> pd.DataFrame:
     """
     Calcula los retornos mensuales compuestos a partir
     de datos de precios diarios.
->>>>>>> b71c98c9
 
-def calculate_monthly_returns(df: pd.DataFrame) -> pd.DataFrame:
-    """Calcula los retornos mensuales compuestos a partir
-    de datos de precios diarios.
     Parámetros:
     df (pd.DataFrame): DataFrame con un índice de tipo DatetimeIndex y una
-    columna de 'Close' prices.
-    Retorna:pd.DataFrame: DataFrame con los retornos mensuales.
+                       columna de 'Close' prices.
+
+    Retorna:
+    pd.DataFrame: DataFrame con los retornos mensuales.
     """
     # 1. Calcular el retorno diario como un porcentaje
     df["Daily_Return"] = df["Close"].pct_change()
@@ -25,8 +21,7 @@
     # Se agrupa por mes ('M') y se multiplican los factores
     # de crecimiento con .prod()
     # Finalmente, se resta 1 para obtener el retorno porcentual del mes
-    # Nota: 'M' está deprecado en pandas; usar 'ME' (month-end)
-    monthly_returns = (1 + df["Daily_Return"]).resample("ME").prod() - 1
+    monthly_returns = (1 + df["Daily_Return"]).resample("M").prod() - 1
     # Convertir a DataFrame y renombrar la columna para mayor claridad
     monthly_returns_df = monthly_returns.to_frame(name="Monthly_Return")
     return monthly_returns_df